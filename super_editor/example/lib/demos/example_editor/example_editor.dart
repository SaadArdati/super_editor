import 'package:example/demos/example_editor/_task.dart';
import 'package:example/logging.dart';
import 'package:flutter/foundation.dart';
import 'package:flutter/material.dart';
import 'package:super_editor/super_editor.dart';

import '_example_document.dart';
import '_toolbar.dart';

/// Example of a rich text editor.
///
/// This editor will expand in functionality as package
/// capabilities expand.
class ExampleEditor extends StatefulWidget {
  @override
  _ExampleEditorState createState() => _ExampleEditorState();
}

class _ExampleEditorState extends State<ExampleEditor> {
  final GlobalKey _docLayoutKey = GlobalKey();
  late Document _doc;
  final _docChangeNotifier = SignalNotifier();
  late DocumentEditor _docEditor;
  late DocumentComposer _composer;
  late CommonEditorOperations _docOps;

  late FocusNode _editorFocusNode;

  late ScrollController _scrollController;

  final _darkBackground = const Color(0xFF222222);
  final _lightBackground = Colors.white;
  bool _isLight = true;

  OverlayEntry? _textFormatBarOverlayEntry;
  final _textSelectionAnchor = ValueNotifier<Offset?>(null);

  OverlayEntry? _imageFormatBarOverlayEntry;
  final _imageSelectionAnchor = ValueNotifier<Offset?>(null);

  @override
  void initState() {
    super.initState();
<<<<<<< HEAD
    _doc = createInitialDocument()..addListener(_onDocumentChange);
    _composer = DocumentComposer()..addListener(_hideOrShowToolbar);
    _docEditor = DocumentEditor(document: _doc as MutableDocument, requestHandlers: [
      (request) => request is CompleteTaskRequest ? CompleteTaskCommand(nodeId: request.nodeId) : null,
      ...defaultRequestHandlers,
    ])
      ..context.put("composer", _composer);
=======
    _doc = createInitialDocument()..addListener(_hideOrShowToolbar);
    _docEditor = DocumentEditor(document: _doc as MutableDocument);
    _composer = DocumentComposer();
    _composer.selectionNotifier.addListener(_hideOrShowToolbar);
>>>>>>> cf1ec882
    _docOps = CommonEditorOperations(
      editor: _docEditor,
      composer: _composer,
      documentLayoutResolver: () => _docLayoutKey.currentState as DocumentLayout,
    );
    _editorFocusNode = FocusNode();
    _scrollController = ScrollController()..addListener(_hideOrShowToolbar);
  }

  @override
  void dispose() {
    if (_textFormatBarOverlayEntry != null) {
      _textFormatBarOverlayEntry!.remove();
    }

    _scrollController.dispose();
    _editorFocusNode.dispose();
    _composer.dispose();
    super.dispose();
  }

  void _onDocumentChange(DocumentChangeLog changeLog) {
    _hideOrShowToolbar();
    _docChangeNotifier.notifyListeners();
  }

  void _hideOrShowToolbar() {
    if (_gestureMode != DocumentGestureMode.mouse) {
      // We only add our own toolbar when using mouse. On mobile, a bar
      // is rendered for us.
      return;
    }

    final selection = _composer.selection;
    if (selection == null) {
      // Nothing is selected. We don't want to show a toolbar
      // in this case.
      _hideEditorToolbar();

      return;
    }
    if (selection.base.nodeId != selection.extent.nodeId) {
      // More than one node is selected. We don't want to show
      // a toolbar in this case.
      _hideEditorToolbar();
      _hideImageToolbar();

      return;
    }
    if (selection.isCollapsed) {
      // We only want to show the toolbar when a span of text
      // is selected. Therefore, we ignore collapsed selections.
      _hideEditorToolbar();
      _hideImageToolbar();

      return;
    }

    final selectedNode = _doc.getNodeById(selection.extent.nodeId);

    if (selectedNode is ImageNode) {
      appLog.fine("Showing image toolbar");
      // Show the editor's toolbar for image sizing.
      _showImageToolbar();
      _hideEditorToolbar();
      return;
    } else {
      // The currently selected content is not an image. We don't
      // want to show the image toolbar.
      _hideImageToolbar();
    }

    if (selectedNode is TextNode) {
      appLog.fine("Showing text format toolbar");
      // Show the editor's toolbar for text styling.
      _showEditorToolbar();
      _hideImageToolbar();
      return;
    } else {
      // The currently selected content is not a paragraph. We don't
      // want to show a toolbar in this case.
      _hideEditorToolbar();
    }
  }

  void _showEditorToolbar() {
    if (_textFormatBarOverlayEntry == null) {
      // Create an overlay entry to build the editor toolbar.
      // TODO: add an overlay to the Editor widget to avoid using the
      //       application overlay
      _textFormatBarOverlayEntry ??= OverlayEntry(builder: (context) {
        return EditorToolbar(
          anchor: _textSelectionAnchor,
          editorFocusNode: _editorFocusNode,
          editor: _docEditor,
          composer: _composer,
          closeToolbar: _hideEditorToolbar,
        );
      });

      // Display the toolbar in the application overlay.
      final overlay = Overlay.of(context)!;
      overlay.insert(_textFormatBarOverlayEntry!);
    }

    // Schedule a callback after this frame to locate the selection
    // bounds on the screen and display the toolbar near the selected
    // text.
    WidgetsBinding.instance.addPostFrameCallback((timeStamp) {
      if (_textFormatBarOverlayEntry == null) {
        return;
      }

      final docBoundingBox = (_docLayoutKey.currentState as DocumentLayout)
          .getRectForSelection(_composer.selection!.base, _composer.selection!.extent)!;
      final docBox = _docLayoutKey.currentContext!.findRenderObject() as RenderBox;
      final overlayBoundingBox = Rect.fromPoints(
        docBox.localToGlobal(docBoundingBox.topLeft),
        docBox.localToGlobal(docBoundingBox.bottomRight),
      );

      _textSelectionAnchor.value = overlayBoundingBox.topCenter;
    });
  }

  void _hideEditorToolbar() {
    // Null out the selection anchor so that when it re-appears,
    // the bar doesn't momentarily "flash" at its old anchor position.
    _textSelectionAnchor.value = null;

    if (_textFormatBarOverlayEntry != null) {
      // Remove the toolbar overlay and null-out the entry.
      // We null out the entry because we can't query whether
      // or not the entry exists in the overlay, so in our
      // case, null implies the entry is not in the overlay,
      // and non-null implies the entry is in the overlay.
      _textFormatBarOverlayEntry!.remove();
      _textFormatBarOverlayEntry = null;

      // Ensure that focus returns to the editor.
      //
      // I tried explicitly unfocus()'ing the URL textfield
      // in the toolbar but it didn't return focus to the
      // editor. I'm not sure why.
      _editorFocusNode.requestFocus();
    }
  }

  DocumentGestureMode get _gestureMode {
    switch (defaultTargetPlatform) {
      case TargetPlatform.android:
        return DocumentGestureMode.android;
      case TargetPlatform.iOS:
        return DocumentGestureMode.iOS;
      case TargetPlatform.fuchsia:
      case TargetPlatform.linux:
      case TargetPlatform.macOS:
      case TargetPlatform.windows:
        return DocumentGestureMode.mouse;
    }
  }

  bool get _isMobile => _gestureMode != DocumentGestureMode.mouse;

  DocumentInputSource get _inputSource {
    switch (defaultTargetPlatform) {
      case TargetPlatform.android:
      case TargetPlatform.iOS:
      case TargetPlatform.fuchsia:
      case TargetPlatform.linux:
      case TargetPlatform.macOS:
      case TargetPlatform.windows:
        return DocumentInputSource.ime;
      // return DocumentInputSource.keyboard;
    }
  }

  void _cut() => _docOps.cut();
  void _copy() => _docOps.copy();
  void _paste() => _docOps.paste();
  void _selectAll() => _docOps.selectAll();

  void _showImageToolbar() {
    if (_imageFormatBarOverlayEntry == null) {
      // Create an overlay entry to build the image toolbar.
      _imageFormatBarOverlayEntry ??= OverlayEntry(builder: (context) {
        return ImageFormatToolbar(
          anchor: _imageSelectionAnchor,
          composer: _composer,
          setWidth: (nodeId, width) {
            final node = _doc.getNodeById(nodeId)!;
            final currentStyles = SingleColumnLayoutComponentStyles.fromMetadata(node);
            SingleColumnLayoutComponentStyles(
              width: width,
              padding: currentStyles.padding,
            ).applyTo(node);
          },
          closeToolbar: _hideImageToolbar,
        );
      });

      // Display the toolbar in the application overlay.
      final overlay = Overlay.of(context)!;
      overlay.insert(_imageFormatBarOverlayEntry!);
    }

    // Schedule a callback after this frame to locate the selection
    // bounds on the screen and display the toolbar near the selected
    // text.
    WidgetsBinding.instance.addPostFrameCallback((timeStamp) {
      if (_imageFormatBarOverlayEntry == null) {
        return;
      }

      final docBoundingBox = (_docLayoutKey.currentState as DocumentLayout)
          .getRectForSelection(_composer.selection!.base, _composer.selection!.extent)!;
      final docBox = _docLayoutKey.currentContext!.findRenderObject() as RenderBox;
      final overlayBoundingBox = Rect.fromPoints(
        docBox.localToGlobal(docBoundingBox.topLeft),
        docBox.localToGlobal(docBoundingBox.bottomRight),
      );

      _imageSelectionAnchor.value = overlayBoundingBox.center;
    });
  }

  void _hideImageToolbar() {
    // Null out the selection anchor so that when the bar re-appears,
    // it doesn't momentarily "flash" at its old anchor position.
    _imageSelectionAnchor.value = null;

    if (_imageFormatBarOverlayEntry != null) {
      // Remove the image toolbar overlay and null-out the entry.
      // We null out the entry because we can't query whether
      // or not the entry exists in the overlay, so in our
      // case, null implies the entry is not in the overlay,
      // and non-null implies the entry is in the overlay.
      _imageFormatBarOverlayEntry!.remove();
      _imageFormatBarOverlayEntry = null;

      // Ensure that focus returns to the editor.
      _editorFocusNode.requestFocus();
    }
  }

  @override
  Widget build(BuildContext context) {
    return Stack(
      children: [
        Column(
          children: [
            Expanded(
              child: _buildEditor(),
            ),
            if (_isMobile) _buildMountedToolbar(),
          ],
        ),
        Align(
          alignment: Alignment.bottomRight,
          child: _buildLightAndDarkModeToggle(),
        ),
      ],
    );
  }

  Widget _buildLightAndDarkModeToggle() {
    return Padding(
      padding: const EdgeInsets.only(right: 16.0, bottom: 16.0),
      child: FloatingActionButton(
        backgroundColor: _isLight ? _darkBackground : _lightBackground,
        foregroundColor: _isLight ? _lightBackground : _darkBackground,
        elevation: 5,
        onPressed: () {
          setState(() {
            _isLight = !_isLight;
          });
        },
        child: _isLight
            ? const Icon(
                Icons.dark_mode,
              )
            : const Icon(
                Icons.light_mode,
              ),
      ),
    );
  }

  Widget _buildEditor() {
    return ColoredBox(
      color: _isLight ? _lightBackground : _darkBackground,
      child: SuperEditor(
        editor: _docEditor,
        composer: _composer,
        focusNode: _editorFocusNode,
        scrollController: _scrollController,
        documentLayoutKey: _docLayoutKey,
        documentOverlayBuilders: [
          DefaultCaretOverlayBuilder(
            CaretStyle().copyWith(color: _isLight ? Colors.black : Colors.redAccent),
          ),
        ],
        selectionStyle: _isLight
            ? defaultSelectionStyle
            : SelectionStyles(
                selectionColor: Colors.red.withOpacity(0.3),
              ),
        stylesheet: defaultStylesheet.copyWith(
          addRulesAfter: [
            if (!_isLight) ..._darkModeStyles,
            taskStyles,
          ],
        ),
        componentBuilders: [
          ...defaultComponentBuilders,
          TaskComponentBuilder(_docEditor),
        ],
        gestureMode: _gestureMode,
        inputSource: _inputSource,
        keyboardActions: _inputSource == DocumentInputSource.ime ? defaultImeKeyboardActions : defaultKeyboardActions,
        androidToolbarBuilder: (_) => AndroidTextEditingFloatingToolbar(
          onCutPressed: _cut,
          onCopyPressed: _copy,
          onPastePressed: _paste,
          onSelectAllPressed: _selectAll,
        ),
        iOSToolbarBuilder: (_) => IOSTextEditingFloatingToolbar(
          onCutPressed: _cut,
          onCopyPressed: _copy,
          onPastePressed: _paste,
        ),
      ),
    );
  }

  Widget _buildMountedToolbar() {
    return MultiListenableBuilder(
      listenables: <Listenable>{
        _docChangeNotifier,
        _composer.selectionNotifier,
      },
      builder: (_) {
        final selection = _composer.selection;

        if (selection == null) {
          return const SizedBox();
        }

        return KeyboardEditingToolbar(
          document: _doc,
          composer: _composer,
          commonOps: _docOps,
        );
      },
    );
  }
}

// Makes text light, for use during dark mode styling.
final _darkModeStyles = [
  StyleRule(
    BlockSelector.all,
    (doc, docNode) {
      return {
        "textStyle": const TextStyle(
          color: Color(0xFFCCCCCC),
        ),
      };
    },
  ),
  StyleRule(
    const BlockSelector("header1"),
    (doc, docNode) {
      return {
        "textStyle": const TextStyle(
          color: Color(0xFF888888),
        ),
      };
    },
  ),
  StyleRule(
    const BlockSelector("header2"),
    (doc, docNode) {
      return {
        "textStyle": const TextStyle(
          color: Color(0xFF888888),
        ),
      };
    },
  ),
];<|MERGE_RESOLUTION|>--- conflicted
+++ resolved
@@ -41,20 +41,14 @@
   @override
   void initState() {
     super.initState();
-<<<<<<< HEAD
-    _doc = createInitialDocument()..addListener(_onDocumentChange);
-    _composer = DocumentComposer()..addListener(_hideOrShowToolbar);
+    _doc = createInitialDocument()..addListener(_hideOrShowToolbar);
+    _composer = DocumentComposer();
+    _composer.selectionNotifier.addListener(_hideOrShowToolbar);
     _docEditor = DocumentEditor(document: _doc as MutableDocument, requestHandlers: [
       (request) => request is CompleteTaskRequest ? CompleteTaskCommand(nodeId: request.nodeId) : null,
       ...defaultRequestHandlers,
     ])
       ..context.put("composer", _composer);
-=======
-    _doc = createInitialDocument()..addListener(_hideOrShowToolbar);
-    _docEditor = DocumentEditor(document: _doc as MutableDocument);
-    _composer = DocumentComposer();
-    _composer.selectionNotifier.addListener(_hideOrShowToolbar);
->>>>>>> cf1ec882
     _docOps = CommonEditorOperations(
       editor: _docEditor,
       composer: _composer,
